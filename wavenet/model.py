--- conflicted
+++ resolved
@@ -196,13 +196,8 @@
             weights_filter = self.variables['causal_layer']['filter']
             return causal_conv(input_batch, weights_filter, 1)
 
-<<<<<<< HEAD
-    def _create_dilation_layer(self, input_batch, layer_index, dilation,
-                               in_channels, dilation_channels, skip_channels, 
+    def _create_dilation_layer(self, input_batch, layer_index, dilation, 
                                global_condition = None, local_condition = None):
-=======
-    def _create_dilation_layer(self, input_batch, layer_index, dilation):
->>>>>>> 154b10ea
         '''Creates a single causal dilated convolution layer.
 
         The layer contains a gated filter that connects to dense output
@@ -302,13 +297,7 @@
         return output
 
     def _generator_dilation_layer(self, input_batch, state_batch, layer_index,
-<<<<<<< HEAD
-                                  dilation, in_channels, dilation_channels,
-                                  skip_channels, global_condition, 
-                                  local_condition):
-=======
-                                  dilation):
->>>>>>> 154b10ea
+                                  dilation, global_condition, local_condition):
         variables = self.variables['dilated_stack'][layer_index]
 
         weights_filter = variables['filter']
@@ -373,13 +362,8 @@
             for layer_index, dilation in enumerate(self.dilations):
                 with tf.name_scope('layer{}'.format(layer_index)):
                     output, current_layer = self._create_dilation_layer(
-<<<<<<< HEAD
-                        current_layer, layer_index, dilation,
-                        self.residual_channels, self.dilation_channels,
-                        self.skip_channels, global_condition, local_condition)
-=======
-                        current_layer, layer_index, dilation)
->>>>>>> 154b10ea
+                        current_layer, layer_index, dilation, global_condition,
+                        local_condition)
                     outputs.append(output)
 
         with tf.name_scope('postprocessing'):
@@ -453,13 +437,8 @@
                     push_ops.append(push)
 
                     output, current_layer = self._generator_dilation_layer(
-<<<<<<< HEAD
                         current_layer, current_state, layer_index, dilation,
-                        self.residual_channels, self.dilation_channels,
-                        self.skip_channels, global_condition, local_condition)
-=======
-                        current_layer, current_state, layer_index, dilation)
->>>>>>> 154b10ea
+                        global_condition, local_condition)
                     outputs.append(output)
         self.init_ops = init_ops
         self.push_ops = push_ops
