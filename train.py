"""Training script for the WaveNet network on the VCTK corpus.

This script trains a network with the WaveNet using data from the VCTK corpus,
which can be freely downloaded at the following site (~10 GB):
http://homepages.inf.ed.ac.uk/jyamagis/page3/page58/page58.html
"""

from __future__ import print_function

import argparse
from datetime import datetime
import json
import os
import sys
import time

import tensorflow as tf
from tensorflow.python.client import timeline

from wavenet import WaveNetModel, AudioReader, optimizer_factory

BATCH_SIZE = 1
DATA_DIRECTORY = './VCTK-Corpus'
LOGDIR_ROOT = './logdir'
CHECKPOINT_EVERY = 50
NUM_STEPS = int(1e5)
LEARNING_RATE = 1e-3
WAVENET_PARAMS = './wavenet_params.json'
STARTED_DATESTRING = "{0:%Y-%m-%dT%H-%M-%S}".format(datetime.now())
SAMPLE_SIZE = 100000
L2_REGULARIZATION_STRENGTH = 0
SILENCE_THRESHOLD = 0.3
EPSILON = 0.001
MOMENTUM = 0.9


def get_arguments():
    parser = argparse.ArgumentParser(description='WaveNet example network')
    parser.add_argument('--batch_size', type=int, default=BATCH_SIZE,
                        help='How many wav files to process at once.')
    parser.add_argument('--data_dir', type=str, default=DATA_DIRECTORY,
                        help='The directory containing the VCTK corpus.')
    parser.add_argument('--store_metadata', type=bool, default=False,
                        help='Whether to store advanced debugging information '
                        '(execution time, memory consumption) for use with '
                        'TensorBoard.')
    parser.add_argument('--logdir', type=str, default=None,
                        help='Directory in which to store the logging '
                        'information for TensorBoard. '
                        'If the model already exists, it will restore '
                        'the state and will continue training. '
                        'Cannot use with --logdir_root and --restore_from.')
    parser.add_argument('--logdir_root', type=str, default=None,
                        help='Root directory to place the logging '
                        'output and generated model. These are stored '
                        'under the dated subdirectory of --logdir_root. '
                        'Cannot use with --logdir.')
    parser.add_argument('--restore_from', type=str, default=None,
                        help='Directory in which to restore the model from. '
                        'This creates the new model under the dated directory '
                        'in --logdir_root. '
                        'Cannot use with --logdir.')
    parser.add_argument('--checkpoint_every', type=int, default=CHECKPOINT_EVERY,
                        help='How many steps to save each checkpoint after')
    parser.add_argument('--num_steps', type=int, default=NUM_STEPS,
                        help='Number of training steps.')
    parser.add_argument('--learning_rate', type=float, default=LEARNING_RATE,
                        help='Learning rate for training.')
    parser.add_argument('--wavenet_params', type=str, default=WAVENET_PARAMS,
                        help='JSON file with the network parameters.')
    parser.add_argument('--sample_size', type=int, default=SAMPLE_SIZE,
                        help='Concatenate and cut audio samples to this many '
                        'samples.')
    parser.add_argument('--l2_regularization_strength', type=float,
                        default=L2_REGULARIZATION_STRENGTH,
                        help='Coefficient in the L2 regularization. '
                        'Disabled by default')
    parser.add_argument('--silence_threshold', type=float,
                        default=SILENCE_THRESHOLD,
                        help='Volume threshold below which to trim the start '
                        'and the end from the training set samples.')
    parser.add_argument('--optimizer', type=str, default='adam',
                        choices=optimizer_factory.keys(),
                        help='Select the optimizer specified by this option.')
    parser.add_argument('--momentum', type=float,
                        default=MOMENTUM, help='Specify the momentum to be '
                        'used by sgd or rmsprop optimizer. Ignored by the '
                        'adam optimizer.')
    parser.add_argument('--vctk', dest='vctk', action='store_true', 
                        default=False, help='Specify using VCTK datset')
    return parser.parse_args()


def save(saver, sess, logdir, step):
    model_name = 'model.ckpt'
    checkpoint_path = os.path.join(logdir, model_name)
    print('Storing checkpoint to {} ...'.format(logdir), end="")
    sys.stdout.flush()

    if not os.path.exists(logdir):
        os.makedirs(logdir)

    saver.save(sess, checkpoint_path, global_step=step)
    print(' Done.')


def load(saver, sess, logdir):
    print("Trying to restore saved checkpoints from {} ...".format(logdir),
          end="")

    ckpt = tf.train.get_checkpoint_state(logdir)
    if ckpt:
        print("  Checkpoint found: {}".format(ckpt.model_checkpoint_path))
        global_step = int(ckpt.model_checkpoint_path
                          .split('/')[-1]
                          .split('-')[-1])
        print("  Global step was: {}".format(global_step))
        print("  Restoring...", end="")
        saver.restore(sess, ckpt.model_checkpoint_path)
        print(" Done.")
        return global_step
    else:
        print(" No checkpoint found.")
        return None


def get_default_logdir(logdir_root):
    logdir = os.path.join(logdir_root, 'train', STARTED_DATESTRING)
    return logdir


def validate_directories(args):
    """Validate and arrange directory related arguments."""

    # Validation
    if args.logdir and args.logdir_root:
        raise ValueError("--logdir and --logdir_root cannot be "
                         "specified at the same time.")

    if args.logdir and args.restore_from:
        raise ValueError(
            "--logdir and --restore_from cannot be specified at the same "
            "time. This is to keep your previous model from unexpected "
            "overwrites.\n"
            "Use --logdir_root to specify the root of the directory which "
            "will be automatically created with current date and time, or use "
            "only --logdir to just continue the training from the last "
            "checkpoint.")

    # Arrangement
    logdir_root = args.logdir_root
    if logdir_root is None:
        logdir_root = LOGDIR_ROOT

    logdir = args.logdir
    if logdir is None:
        logdir = get_default_logdir(logdir_root)
        print('Using default logdir: {}'.format(logdir))

    restore_from = args.restore_from
    if restore_from is None:
        # args.logdir and args.restore_from are exclusive,
        # so it is guaranteed the logdir here is newly created.
        restore_from = logdir

    return {
        'logdir': logdir,
        'logdir_root': args.logdir_root,
        'restore_from': restore_from
    }


def main():
    args = get_arguments()

    try:
        directories = validate_directories(args)
    except ValueError as e:
        print("Some arguments are wrong:")
        print(str(e))
        return

    logdir = directories['logdir']
    logdir_root = directories['logdir_root']
    restore_from = directories['restore_from']

    # Even if we restored the model, we will treat it as new training
    # if the trained model is written into an arbitrary location.
    is_overwritten_training = logdir != restore_from

    with open(args.wavenet_params, 'r') as f:
        wavenet_params = json.load(f)

    # Create coordinator.
    coord = tf.train.Coordinator()

    # Load raw waveform from VCTK corpus.
    with tf.name_scope('create_inputs'):
        # Allow silence trimming to be skipped by specifying a threshold near
        # zero.
        silence_threshold = args.silence_threshold if args.silence_threshold > \
                                                      EPSILON else None
        reader = AudioReader(
            args.data_dir,
            coord,
            sample_rate=wavenet_params['sample_rate'],
            sample_size=args.sample_size,
            silence_threshold=args.silence_threshold,
            vctk=args.vctk)
        audio_batch = reader.dequeue(args.batch_size)
        if args.vctk:
            global_cond, local_cond = reader.conditions_dequeue(args.batch_size)
        else:
            global_cond = None
            local_cond = None
            
    # Create network.
    net = WaveNetModel(
        batch_size=args.batch_size,
        dilations=wavenet_params["dilations"],
        filter_width=wavenet_params["filter_width"],
        residual_channels=wavenet_params["residual_channels"],
        dilation_channels=wavenet_params["dilation_channels"],
        skip_channels=wavenet_params["skip_channels"],
        quantization_channels=wavenet_params["quantization_channels"],
        use_biases=wavenet_params["use_biases"],
        scalar_input=wavenet_params["scalar_input"],
        initial_filter_width=wavenet_params["initial_filter_width"],
        global_channels=wavenet_params["global_channels"],
        local_channels=wavenet_params["local_channels"],
        )
    if args.l2_regularization_strength == 0:
        args.l2_regularization_strength = None
<<<<<<< HEAD
    loss = net.loss(audio_batch, 
        l2_regularization_strength = args.l2_regularization_strength,
        global_condition = global_cond,
        local_condition = local_cond,
        )
    if args.optimizer == ADAM_OPTIMIZER:
        optimizer = tf.train.AdamOptimizer(learning_rate=args.learning_rate)
    elif args.optimizer == SGD_OPTIMIZER:
        optimizer = tf.train.MomentumOptimizer(learning_rate=args.learning_rate,
                                               momentum=args.sgd_momentum)
    else:
        # This shouldn't happen, given the choices specified in argument
        # specification.
        raise RuntimeError('Invalid optimizer option.')
=======
    loss = net.loss(audio_batch, args.l2_regularization_strength)
    optimizer = optimizer_factory[args.optimizer](
                    learning_rate=args.learning_rate,
                    momentum=args.momentum)
>>>>>>> 154b10ea
    trainable = tf.trainable_variables()
    optim = optimizer.minimize(loss, var_list=trainable)

    # Set up logging for TensorBoard.
    writer = tf.train.SummaryWriter(logdir)
    writer.add_graph(tf.get_default_graph())
    run_metadata = tf.RunMetadata()
    summaries = tf.merge_all_summaries()

    # Set up session
    sess = tf.Session(config=tf.ConfigProto(log_device_placement=False))
    init = tf.initialize_all_variables()
    sess.run(init)

    # Saver for storing checkpoints of the model.
    saver = tf.train.Saver(var_list=tf.trainable_variables())

    try:
        saved_global_step = load(saver, sess, restore_from)
        if is_overwritten_training or saved_global_step is None:
            # The first training step will be saved_global_step + 1,
            # therefore we put -1 here for new or overwritten trainings.
            saved_global_step = -1

    except:
        print("Something went wrong while restoring checkpoint. "
              "We will terminate training to avoid accidentally overwriting "
              "the previous model.")
        raise

    threads = tf.train.start_queue_runners(sess=sess, coord=coord)
    reader.start_threads(sess)
    try:
        last_saved_step = saved_global_step
        for step in range(saved_global_step + 1, args.num_steps):
            start_time = time.time()
            if args.store_metadata and step % 50 == 0:
                # Slow run that stores extra information for debugging.
                print('Storing metadata')
                run_options = tf.RunOptions(
                    trace_level=tf.RunOptions.FULL_TRACE)
                summary, loss_value, _ = sess.run(
                    [summaries, loss, optim],
                    options=run_options,
                    run_metadata=run_metadata)
                writer.add_summary(summary, step)
                writer.add_run_metadata(run_metadata,
                                        'step_{:04d}'.format(step))
                tl = timeline.Timeline(run_metadata.step_stats)
                timeline_path = os.path.join(logdir, 'timeline.trace')
                with open(timeline_path, 'w') as f:
                    f.write(tl.generate_chrome_trace_format(show_memory=True))
            else:
                summary, loss_value, _ = sess.run([summaries, loss, optim])
                writer.add_summary(summary, step)

            duration = time.time() - start_time
            print('step {:d} - loss = {:.3f}, ({:.3f} sec/step)'
                  .format(step, loss_value, duration))

            if step % args.checkpoint_every == 0:
                save(saver, sess, logdir, step)
                last_saved_step = step

    except KeyboardInterrupt:
        # Introduce a line break after ^C is displayed so save message
        # is on its own line.
        print()
    finally:
        if step > last_saved_step:
            save(saver, sess, logdir, step)
        coord.request_stop()
        coord.join(threads)


if __name__ == '__main__':
    main()<|MERGE_RESOLUTION|>--- conflicted
+++ resolved
@@ -231,27 +231,14 @@
         )
     if args.l2_regularization_strength == 0:
         args.l2_regularization_strength = None
-<<<<<<< HEAD
     loss = net.loss(audio_batch, 
         l2_regularization_strength = args.l2_regularization_strength,
         global_condition = global_cond,
         local_condition = local_cond,
         )
-    if args.optimizer == ADAM_OPTIMIZER:
-        optimizer = tf.train.AdamOptimizer(learning_rate=args.learning_rate)
-    elif args.optimizer == SGD_OPTIMIZER:
-        optimizer = tf.train.MomentumOptimizer(learning_rate=args.learning_rate,
-                                               momentum=args.sgd_momentum)
-    else:
-        # This shouldn't happen, given the choices specified in argument
-        # specification.
-        raise RuntimeError('Invalid optimizer option.')
-=======
-    loss = net.loss(audio_batch, args.l2_regularization_strength)
     optimizer = optimizer_factory[args.optimizer](
                     learning_rate=args.learning_rate,
                     momentum=args.momentum)
->>>>>>> 154b10ea
     trainable = tf.trainable_variables()
     optim = optimizer.minimize(loss, var_list=trainable)
 
